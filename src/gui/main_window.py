--- conflicted
+++ resolved
@@ -73,12 +73,9 @@
         # UI 컴포넌트 속성 초기화
         self.status_progress = None  # 상태바 진행률 표시기
 
-<<<<<<< HEAD
         # 설정 관리자 설정
         self.settings_manager = unified_config_manager
 
-=======
->>>>>>> 48a2329b
         # 통합 이벤트 시스템 초기화
         self.unified_event_bus = get_unified_event_bus()
 
